#
#   Copyright (C) 2012 -2024  Christian Ledermann
#
#   This library is free software; you can redistribute it and/or
#   modify it under the terms of the GNU Lesser General Public
#   License as published by the Free Software Foundation; either
#   version 2.1 of the License, or (at your option) any later version.

#   This library is distributed in the hope that it will be useful,
#   but WITHOUT ANY WARRANTY; without even the implied warranty of
#   MERCHANTABILITY or FITNESS FOR A PARTICULAR PURPOSE.  See the GNU
#   Lesser General Public License for more details.

#   You should have received a copy of the GNU Lesser General Public License
#   along with this library; if not, write to the Free Software Foundation,
#   Inc., 51 Franklin Street, Fifth Floor, Boston, MA  02110-1301  USA
#
# file deepcode ignore inconsistent~equality: Python 3 only
"""Geometries in pure Python."""
import math
import warnings
from itertools import chain
from typing import Any
from typing import Hashable
from typing import Iterable
from typing import Iterator
from typing import NoReturn
from typing import Optional
from typing import Sequence
from typing import Tuple
from typing import Union
from typing import cast

from pygeoif.exceptions import DimensionError
from pygeoif.functions import centroid
from pygeoif.functions import compare_coordinates
from pygeoif.functions import compare_geo_interface
from pygeoif.functions import convex_hull
from pygeoif.functions import dedupe
from pygeoif.functions import signed_area
from pygeoif.types import Bounds
from pygeoif.types import GeoCollectionInterface
from pygeoif.types import GeoInterface
from pygeoif.types import GeoType
from pygeoif.types import LineType
from pygeoif.types import Point2D
from pygeoif.types import PointType
from pygeoif.types import PolygonType


class _Geometry:
    """Base Class for geometry objects."""

    __slots__ = ("_geoms",)

    _geoms: Hashable

    def __setattr__(self, *args: Any) -> NoReturn:  # noqa: ANN401
        msg = f"Attributes of {self.__class__.__name__} cannot be changed"
        raise AttributeError(
            msg,
        )

    def __delattr__(self, *args: Any) -> NoReturn:  # noqa: ANN401
        msg = f"Attributes of {self.__class__.__name__} cannot be deleted"
        raise AttributeError(
            msg,
        )

    def __str__(self) -> str:
        return self.wkt

    def __eq__(self, other: object) -> bool:
        """
        Check if the geometry objects have the same coordinates and type.

        Empty geometries are always considered as not equal.
        """
        try:
            return all(
                (
                    not self.is_empty,
                    self.__geo_interface__["type"]
                    == other.__geo_interface__.get(  # type: ignore [attr-defined]
                        "type",
                    ),
                    compare_coordinates(
                        coords=self.__geo_interface__["coordinates"],
                        other=other.__geo_interface__.get(  # type: ignore [attr-defined]
                            "coordinates",
                        ),
                    ),
                ),
            )
        except AttributeError:
            return False

    def __bool__(self) -> bool:
        return self.is_empty is False

    @property
    def bounds(self) -> Union[Bounds, Tuple[()]]:
        """
        Return minimum bounding region (min x, min y, max x, max y).

        An empty geometry returns an empty tuple.
        """
        return () if self.is_empty else self._get_bounds()

    @property
    def convex_hull(self) -> Optional[Union["Point", "LineString", "Polygon"]]:
        """
        Return the Convex Hull.

        Returns a representation of the smallest convex Polygon containing
        all the points in the object unless the number of points in the object
        is fewer than three.
        For two points, the convex hull collapses to a LineString;
        for 1, to a Point.
        """
        if self.has_z:
            warnings.warn(
                "The convex Hull will only return the projection to"
                " 2 dimensions xy coordinates",
                stacklevel=2,
            )

        hull = convex_hull(self._prepare_hull())
        if len(hull) == 0:
            return None
        if len(hull) == 1:
            return Point(*hull[0])
        return LineString(hull) if len(hull) == 2 else Polygon(hull)  # noqa: PLR2004

    @property
    def geom_type(self) -> str:
        """Return a string specifying the Geometry Type of the object."""
        return self.__class__.__name__

    @property
    def has_z(self) -> Optional[bool]:
        """
        Return True if the geometry's coordinate sequence(s) have z values.

        Return None if the geometry is empty.
        """
        msg = "Must be implemented by subclass"
        raise NotImplementedError(msg)

    @property
    def is_empty(self) -> bool:
        """Return if this geometry is empty."""
        msg = "Must be implemented by subclass"
        raise NotImplementedError(msg)

    @property
    def wkt(self) -> str:
        """Return the Well Known Text representation of the object."""
        if self.is_empty:
            return f"{self._wkt_type} EMPTY"
        return f"{self._wkt_type}{self._wkt_inset}({self._wkt_coords})"

    @property
    def __geo_interface__(self) -> GeoInterface:
        if self.is_empty:
            msg = "Empty Geometry"
            raise AttributeError(msg)
        return {
            "type": self.geom_type,
            "bbox": cast(Bounds, self.bounds),
            "coordinates": (),
        }

    @property
    def _wkt_coords(self) -> str:
        msg = "Must be implemented by subclass"
        raise NotImplementedError(msg)

    @property
    def _wkt_inset(self) -> str:
        """Return Z for 3 dimensional geometry or an empty string for 2 dimensions."""
        return " Z " if self.has_z else " "

    @property
    def _wkt_type(self) -> str:
        """Return the WKT name of the geometry."""
        return self.__class__.__name__.upper()

    @classmethod
    def _check_dict(cls, geo_interface: GeoInterface) -> None:
        if geo_interface["type"] != cls.__name__:
            msg = f"You cannot assign {geo_interface['type']} to {cls.__name__}"
            raise ValueError(
                msg,
            )

    @classmethod
    def _from_dict(cls, geo_interface: GeoInterface) -> "_Geometry":
        cls._check_dict(geo_interface)
        msg = "Must be implemented by subclass"
        raise NotImplementedError(msg)

    @classmethod
    def _from_interface(cls, obj: GeoType) -> "_Geometry":
        return cls._from_dict(obj.__geo_interface__)

    def _prepare_hull(self) -> Iterable[Point2D]:
        msg = "Must be implemented by subclass"
        raise NotImplementedError(msg)

    def _get_bounds(self) -> Bounds:
        msg = "Must be implemented by subclass"
        raise NotImplementedError(msg)


class Point(_Geometry):
    """
    A zero dimensional geometry.

    A point has zero length and zero area.

    Attributes:
    ----------
    x, y, z : float
        Coordinate values

    Example:
    -------
      >>> p = Point(1.0, -1.0)
      >>> print p
      POINT (1.0 -1.0)
      >>> p.y
      -1.0
      >>> p.x
      1.0

    """

    _geoms: PointType

    def __init__(self, x: float, y: float, z: Optional[float] = None) -> None:
        """
        Initialize a Point.

        Parameters
        ----------
        2 or 3 coordinate parameters: x, y, [z] : float
            Easting, northing, and elevation.

        """
        object.__setattr__(
            self,
            "_geoms",
            cast(
                PointType,
                tuple(
                    coordinate
                    for coordinate in (x, y, z)
                    if coordinate is not None and not math.isnan(coordinate)
                ),
            ),
        )

    def __repr__(self) -> str:
        """Return the representation."""
        return f"{self.geom_type}{self._geoms}"

    @property
    def is_empty(self) -> bool:
        """
        Return if this geometry is empty.

        A Point is considered empty when it has fewer than 2 coordinates.
        """
        return len(self._geoms) < 2  # noqa: PLR2004

    @property
    def x(self) -> float:
        """Return x coordinate."""
        return self._geoms[0]

    @property
    def y(self) -> float:
        """Return y coordinate."""
        return self._geoms[1]

    @property
    def z(self) -> Optional[float]:
        """Return z coordinate."""
        if self.has_z:
            return self._geoms[2]  # type: ignore [misc]
        msg = f"The {self!r} geometry does not have z values"
        raise DimensionError(msg)

    @property
    def coords(self) -> Tuple[PointType]:
        """Return the geometry coordinates."""
        return (self._geoms,)

    @property
    def has_z(self) -> bool:
        """Return True if the geometry's coordinate sequence(s) have z values."""
        return len(self._geoms) == 3  # noqa: PLR2004

    @property
    def _wkt_coords(self) -> str:
        return " ".join(str(coordinate) for coordinate in self._geoms)

    @property
    def __geo_interface__(self) -> GeoInterface:
        """Return the geo interface."""
        geo_interface = super().__geo_interface__
        geo_interface["coordinates"] = cast(PointType, tuple(self._geoms))
        return geo_interface

    @classmethod
    def from_coordinates(cls, coordinates: Sequence[PointType]) -> "Point":
        """Construct a point from coordinates."""
        return cls(*coordinates[0])

    @classmethod
    def _from_dict(cls, geo_interface: GeoInterface) -> "Point":
        cls._check_dict(geo_interface)
        return cls(*geo_interface["coordinates"])

    def _get_bounds(self) -> Bounds:
        return self.x, self.y, self.x, self.y

    def _prepare_hull(self) -> Iterable[Point2D]:
        return ((self.x, self.y),)


class LineString(_Geometry):
    """
    A one-dimensional figure comprising one or more line segments.

    A LineString has non-zero length and zero area. It may approximate a curve
    and need not be straight. Unlike a LinearRing, a LineString is not closed.

    Attributes
    ----------
    geoms : sequence
        A sequence of Points

    """

    _geoms: Tuple[Point, ...]

    def __init__(self, coordinates: LineType) -> None:
        """
        Initialize a Linestring.

        Parameters
        ----------
        coordinates : sequence
            A sequence of (x, y [,z]) numeric coordinate pairs or triples

        Example
        -------
        Create a line with two segments

          >>> a = LineString([(0, 0), (1, 0), (1, 1)])

        """
        object.__setattr__(self, "_geoms", self._set_geoms(coordinates))

    def __repr__(self) -> str:
        """Return the representation."""
        return f"{self.geom_type}({self.coords})"

    @property
    def geoms(self) -> Tuple[Point, ...]:
        """Return the underlying geometries."""
        return self._geoms

    @property
    def coords(self) -> LineType:
        """Return the geometry coordinates."""
        return tuple(point.coords[0] for point in self.geoms)

    @property
    def is_empty(self) -> bool:
        """
        Return if this geometry is empty.

<<<<<<< HEAD
        A Linestring is considered empty when it has fewer than 2 points.
=======
        A Linestring is considered empty when it has no points.
>>>>>>> fb0599bb
        """
        return len(self._geoms) == 0

    @property
    def has_z(self) -> Optional[bool]:
        """Return True if the geometry's coordinate sequence(s) have z values."""
        return self._geoms[0].has_z if self.geoms else None

    @property
    def _wkt_coords(self) -> str:
        return ", ".join(point._wkt_coords for point in self.geoms)  # noqa: SLF001

    @property
    def __geo_interface__(self) -> GeoInterface:
        """Return the geo interface."""
        geo_interface = super().__geo_interface__
        geo_interface["coordinates"] = self.coords
        return geo_interface

    @classmethod
    def from_coordinates(cls, coordinates: Sequence[PointType]) -> "LineString":
        """Construct a linestring from coordinates."""
        return cls(coordinates)

    @classmethod
    def from_points(cls, *args: Point) -> "LineString":
        """Create a linestring from points."""
        return cls(tuple(point.coords[0] for point in args))

    @classmethod
    def _from_dict(cls, geo_interface: GeoInterface) -> "LineString":
        cls._check_dict(geo_interface)
        return cls(cast(LineType, geo_interface["coordinates"]))

    @staticmethod
    def _set_geoms(coordinates: LineType) -> Tuple[Point, ...]:
        geoms = []
        last_len = None
        for coord in dedupe(coordinates):
            if len(coord) != last_len and last_len is not None:
                msg = (  # type: ignore [unreachable]
                    "All coordinates must have the same dimension"
                )
                raise DimensionError(
                    msg,
                )
            last_len = len(coord)
            point = Point(*coord)
            if point:
                geoms.append(point)
        return tuple(geoms)

    def _get_bounds(self) -> Bounds:
        """Return the X-Y bounding box."""
        xy = list(zip(*((p.x, p.y) for p in self._geoms)))
        return (
            min(xy[0]),
            min(xy[1]),
            max(xy[0]),
            max(xy[1]),
        )

    def _prepare_hull(self) -> Iterable[Point2D]:
        return ((pt.x, pt.y) for pt in self._geoms)


class LinearRing(LineString):
    """
    A closed one-dimensional geometry comprising one or more line segments.

    A LinearRing that crosses itself or touches itself at a single point is
    invalid and operations on it may fail.

    A Linear Ring is self closing
    """

    def __init__(self, coordinates: LineType) -> None:
        """
        Initialize a LinearRing.

        Args:
        ----
            coordinates (Sequence):
                A sequence of (x, y [,z]) numeric coordinate pairs or triples

        """
        super().__init__(coordinates)
        if not self.is_empty and self._geoms[0].coords != self._geoms[-1].coords:
            object.__setattr__(self, "_geoms", (*self._geoms, self._geoms[0]))

    @property
    def centroid(self) -> Optional[Point]:
        """Return the centroid of the ring."""
        if self.has_z:
            msg = "Centeroid is only implemented for 2D coordinates"
            raise DimensionError(msg)
        try:
            cent, area = centroid(self.coords)
        except ZeroDivisionError:
            return None
        return (
            Point(x=cent[0], y=cent[1])
            if math.isclose(a=area, b=signed_area(self.coords))
            else None
        )

    @property
    def is_ccw(self) -> bool:
        """Return True if the ring is oriented counter clock-wise."""
        return signed_area(self.coords) >= 0


class Polygon(_Geometry):
    """
    A two-dimensional figure bounded by a linear ring.

    A polygon has a non-zero area. It may have one or more negative-space
    "holes" which are also bounded by linear rings. If any rings cross each
    other, the geometry is invalid and operations on it may fail.

    Attributes
    ----------
    exterior : LinearRing
        The ring which bounds the positive space of the polygon.
    interiors : sequence
        A sequence of rings which bound all existing holes.

    """

    _geoms: Tuple[LinearRing, ...]

    def __init__(
        self,
        shell: LineType,
        holes: Optional[Sequence[LineType]] = None,
    ) -> None:
        """
        Initialize the polygon.

        Parameters
        ----------
        shell : sequence
            A sequence of (x, y [,z]) numeric coordinate pairs or triples
        holes : sequence
            A sequence of objects which satisfy the same requirements as the
            shell parameters above

        Example
        -------
        Create a square polygon with no holes

          >>> coords = ((0., 0.), (0., 1.), (1., 1.), (1., 0.), (0., 0.))
          >>> polygon = Polygon(coords)

        """
        interiors = tuple(LinearRing(hole) for hole in holes) if holes else ()
        exterior = LinearRing(shell)
        object.__setattr__(self, "_geoms", (exterior, interiors))

    def __repr__(self) -> str:
        """Return the representation."""
        return f"{self.geom_type}{self.coords}"

    @property
    def exterior(self) -> LinearRing:
        """Return the exterior Linear Ring of the polygon."""
        return self._geoms[0]

    @property
    def interiors(self) -> Iterator[LinearRing]:
        """Interiors (Holes) of the polygon."""
        yield from (
            interior
            for interior in self._geoms[1]  # type: ignore [attr-defined]
            if interior
        )

    @property
    def is_empty(self) -> bool:
        """
        Return if this geometry is empty.

        A polygon is empty when it does not have an exterior.
        """
        return self._geoms[0].is_empty

    @property
    def coords(self) -> PolygonType:
        """
        Return Coordinates of the Polygon.

        Note that this is not implemented in Shapely.
        """
        if self._geoms[1]:
            return self.exterior.coords, tuple(
                interior.coords for interior in self.interiors if interior
            )
        return (self.exterior.coords,)

    @property
    def has_z(self) -> Optional[bool]:
        """Return True if the geometry's coordinate sequence(s) have z values."""
        return self._geoms[0].has_z

    @property
    def _wkt_coords(self) -> str:
        ec = self.exterior._wkt_coords  # noqa: SLF001
        ic = "".join(
            f",({interior._wkt_coords})" for interior in self.interiors  # noqa: SLF001
        )
        return f"({ec}){ic}"

    @property
    def __geo_interface__(self) -> GeoInterface:
        """Return the geo interface."""
        geo_interface = super().__geo_interface__
        coords = (self.exterior.coords, *tuple(hole.coords for hole in self.interiors))
        geo_interface["coordinates"] = coords
        return geo_interface

    @classmethod
    def from_coordinates(cls, coordinates: PolygonType) -> "Polygon":
        """Construct a linestring from coordinates."""
        return cls(*coordinates)

    @classmethod
    def from_linear_rings(cls, shell: LinearRing, *args: LinearRing) -> "Polygon":
        """Construct a Polygon from linear rings."""
        return cls(
            shell=shell.coords,
            holes=tuple(lr.coords for lr in args),
        )

    @classmethod
    def _from_dict(cls, geo_interface: GeoInterface) -> "Polygon":
        cls._check_dict(geo_interface)
        return cls(
            shell=cast(LineType, geo_interface["coordinates"][0]),
            holes=cast(Tuple[LineType], geo_interface["coordinates"][1:]),
        )

    def _get_bounds(self) -> Bounds:
        return self.exterior._get_bounds()  # noqa: SLF001

    def _prepare_hull(self) -> Iterable[Point2D]:
        return self.exterior._prepare_hull()  # noqa: SLF001


class _MultiGeometry(_Geometry):
    """
    Heterogeneous collections of geometric objects.

    The collection may be homogeneous (MultiPoint etc.) or heterogeneous.
    """

    @property
    def coords(self) -> NoReturn:
        """
        Raise a NotImplementedError.

        Multi-part geometries do not provide a coordinate sequence.
        """
        msg = "Multi-part geometries do not provide a coordinate sequence"
        raise NotImplementedError(
            msg,
        )

    @property
    def has_z(self) -> Optional[bool]:
        """Return True if any geometry of the collection have z values."""
        return any(geom.has_z for geom in self.geoms) if self._geoms else None

    @property
    def geoms(self) -> Iterator[_Geometry]:
        """Iterate over the geometries."""
        yield from (
            geom
            for geom in self._geoms  # type: ignore [attr-defined]
            if not geom.is_empty
        )

    @property
    def is_empty(self) -> bool:
        """Return if collection is not empty and all its member are not empty."""
        return all(geom.is_empty for geom in self._geoms)  # type: ignore [attr-defined]

    def _get_bounds(self) -> Bounds:
        """Return the X-Y bounding box."""
        geom_bounds = list(
            zip(*(geom.bounds for geom in self.geoms)),
        )
        return (
            min(geom_bounds[0]),
            min(geom_bounds[1]),
            max(geom_bounds[2]),
            max(geom_bounds[3]),
        )


class MultiPoint(_MultiGeometry):
    """
    A collection of one or more points.

    Attributes
    ----------
    geoms : sequence
        A sequence of Points

    """

    _geoms: Tuple[Point, ...]

    def __init__(self, points: Sequence[PointType], unique: bool = False) -> None:
        """
        Create a collection of one or more points.

        Parameters
        ----------
        points : sequence
            A sequence of (x, y [,z]) numeric coordinate pairs or triples.
        unique: boolean,
            when unique is true duplicates will be removed,
            the ordering will not be preserved.

        Example
        -------
        Construct a 2 point collection

          >>> ob = MultiPoint([[0.0, 0.0], [1.0, 2.0]])
          >>> len(ob.geoms)
          2
          >>> type(ob.geoms[0]) == Point
          True

        """
        if unique:
            points = set(points)  # type: ignore [assignment]
        object.__setattr__(self, "_geoms", tuple(Point(*point) for point in points))

    def __len__(self) -> int:
        """Return the number of points in this MultiPoint."""
        return len(self._geoms)

    def __repr__(self) -> str:
        """Return the representation."""
        return f"{self.geom_type}({tuple(geom.coords[0] for geom in self._geoms)})"

    @property
    def geoms(self) -> Iterator[Point]:
        """Iterate over the points."""
        yield from (cast(Point, p) for p in super().geoms)

    @property
    def _wkt_coords(self) -> str:
        return ", ".join(point._wkt_coords for point in self.geoms)  # noqa: SLF001

    @property
    def __geo_interface__(self) -> GeoInterface:
        """Return the geo interface."""
        geo_interface = super().__geo_interface__
        geo_interface["coordinates"] = tuple(geom.coords[0] for geom in self.geoms)
        return geo_interface

    @classmethod
    def from_points(cls, *args: Point, unique: bool = False) -> "MultiPoint":
        """Create a MultiPoint from Points."""
        return cls([point.coords[0] for point in args], unique=unique)

    @classmethod
    def _from_dict(cls, geo_interface: GeoInterface) -> "MultiPoint":
        cls._check_dict(geo_interface)
        return cls(cast(Sequence[PointType], geo_interface["coordinates"]))

    def _prepare_hull(self) -> Iterable[Point2D]:
        return ((pt.x, pt.y) for pt in self.geoms)


class MultiLineString(_MultiGeometry):
    """
    A collection of one or more line strings.

    A MultiLineString has non-zero length and zero area.

    Attributes
    ----------
    geoms : sequence
        A sequence of LineStrings

    """

    _geoms: Tuple[LineString, ...]

    def __init__(self, lines: Sequence[LineType], unique: bool = False) -> None:
        """
        Initialize the MultiLineString.

        Parameters
        ----------
        lines : sequence
            A sequence of line-like coordinate sequences.
        unique: boolean,
            when unique is true duplicates will be removed,
            the ordering will not be preserved.

        Example
        -------
        Construct a collection containing one line string.

          >>> lines = MultiLineString( [[[0.0, 0.0], [1.0, 2.0]]] )

        """
        if unique:
            lines = {tuple(line) for line in lines}  # type: ignore [assignment]
        object.__setattr__(self, "_geoms", tuple(LineString(line) for line in lines))

    def __len__(self) -> int:
        """Return the number of lines in the collection."""
        return len(self._geoms)

    def __repr__(self) -> str:
        """Return the representation."""
        return f"{self.geom_type}({tuple(geom.coords for geom in self._geoms)})"

    @property
    def geoms(self) -> Iterator[LineString]:
        """Iterate over the points."""
        yield from (cast(LineString, line) for line in super().geoms)

    @property
    def _wkt_coords(self) -> str:
        return ",".join(
            f"({linestring._wkt_coords})" for linestring in self.geoms  # noqa: SLF001
        )

    @property
    def __geo_interface__(self) -> GeoInterface:
        """Return the geo interface."""
        geo_interface = super().__geo_interface__
        geo_interface["coordinates"] = tuple(geom.coords for geom in self.geoms)
        return geo_interface

    @classmethod
    def from_linestrings(
        cls,
        *args: LineString,
        unique: bool = False,
    ) -> "MultiLineString":
        """Create a MultiLineString from LineStrings."""
        return cls([line.coords for line in args], unique=unique)

    @classmethod
    def _from_dict(cls, geo_interface: GeoInterface) -> "MultiLineString":
        cls._check_dict(geo_interface)
        return cls(cast(Sequence[LineType], geo_interface["coordinates"]))

    def _prepare_hull(self) -> Iterable[Point2D]:
        return (
            (pt.x, pt.y)
            for pt in chain.from_iterable(line.geoms for line in self.geoms)
        )


class MultiPolygon(_MultiGeometry):
    """
    A collection of one or more polygons.

    If component polygons overlap the collection is `invalid` and some
    operations on it may fail.

    Attributes
    ----------
    geoms : sequence
        A sequence of `Polygon` instances

    """

    _geoms: Tuple[Polygon, ...]

    def __init__(self, polygons: Sequence[PolygonType], unique: bool = False) -> None:
        """
        Initialize a Multipolygon.

        Parameters
        ----------
        polygons : sequence
            A sequence of (shell, holes) tuples where shell is the sequence
            representation of a linear ring and holes is
            a sequence of such linear rings
        unique: boolean,
            when unique is true duplicates will be removed,
            the ordering will not be preserved.


        Example
        -------
        Construct a collection from a sequence of coordinate tuples

          >>> ob = MultiPolygon([
          ...     (
          ...     ((0.0, 0.0), (0.0, 1.0), (1.0, 1.0), (1.0, 0.0)),
          ...     [((0.1, 0.1), (0.1, 0.2), (0.2, 0.2), (0.2, 0.1))]
          ...)
          ...])
          >>> len(ob.geoms)
          1
          >>> type(ob.geoms[0]) == Polygon
          True

        """
        if unique:
            polygons = set(polygons)  # type: ignore [assignment]

        object.__setattr__(
            self,
            "_geoms",
            tuple(
                Polygon(
                    shell=polygon[0],
                    holes=polygon[1] if len(polygon) == 2 else None,  # noqa: PLR2004
                )
                for polygon in polygons
            ),
        )

    def __len__(self) -> int:
        """Return the number of polygons in the collection."""
        return len(self._geoms)

    def __repr__(self) -> str:
        """Return the representation."""
        return f"{self.geom_type}({tuple(geom.coords for geom in self.geoms)})"

    @property
    def geoms(self) -> Iterator[Polygon]:
        """Iterate over the points."""
        yield from (cast(Polygon, p) for p in super().geoms)

    @property
    def _wkt_coords(self) -> str:
        return ",".join(f"({poly._wkt_coords})" for poly in self.geoms)  # noqa: SLF001

    @property
    def __geo_interface__(self) -> GeoInterface:
        """Return the geo interface."""
        geo_interface = super().__geo_interface__
        coords = tuple(
            (geom.exterior.coords, *tuple(hole.coords for hole in geom.interiors))
            for geom in self.geoms
        )
        geo_interface["coordinates"] = coords
        return geo_interface

    @classmethod
    def from_polygons(cls, *args: Polygon, unique: bool = False) -> "MultiPolygon":
        """Create a MultiPolygon from Polygons."""
        return cls([poly.coords for poly in args], unique=unique)

    @classmethod
    def _from_dict(cls, geo_interface: GeoInterface) -> "MultiPolygon":
        cls._check_dict(geo_interface)
        coords = tuple(
            (poly[0], poly[1:])  # type: ignore [index]
            for poly in geo_interface["coordinates"]
        )
        return cls(cast(Sequence[PolygonType], coords))

    def _prepare_hull(self) -> Iterable[Point2D]:
        return (
            (pt.x, pt.y)
            for pt in chain.from_iterable(poly.exterior.geoms for poly in self.geoms)
        )


Geometry = Union[
    Point,
    LineString,
    LinearRing,
    Polygon,
    MultiPoint,
    MultiLineString,
    MultiPolygon,
]


class GeometryCollection(_MultiGeometry):
    """
    A heterogenous collection of geometries.

    Attributes:
    ----------
    geoms : sequence
        A sequence of geometry instances

    Please note:
    GEOMETRYCOLLECTION isn't supported by the Shapefile format. And this sub-
    class isn't generally supported by ordinary GIS sw (viewers and so on). So
    it's very rarely used in the real GIS professional world.

    Example:
    -------
    Initialize Geometries and construct a GeometryCollection

    >>> from pygeoif import geometry
    >>> p = geometry.Point(1.0, -1.0)
    >>> p2 = geometry.Point(1.0, -1.0)
    >>> geoms = [p, p2]
    >>> c = geometry.GeometryCollection(geoms)
    >>> c.__geo_interface__
    {'type': 'GeometryCollection',
    'geometries': [{'type': 'Point', 'coordinates': (1.0, -1.0)},
    {'type': 'Point', 'coordinates': (1.0, -1.0)}]}

    """

    _geoms: Tuple[Union[Geometry, "GeometryCollection"], ...]

    def __init__(
        self,
        geometries: Iterable[Union[Geometry, "GeometryCollection"]],
    ) -> None:
        """
        Initialize the MultiGeometry with Geometries.

        Args:
        ----
            geometries (Iterable[Geometry]

        """
        object.__setattr__(self, "_geoms", tuple(geom for geom in geometries if geom))

    def __eq__(self, other: object) -> bool:
        """
        Return equality between collections.

        Types and coordinates from all contained geometries must be equal.
        """
        try:
            if self.is_empty:
                return False
            if (
                other.__geo_interface__.get("type")  # type: ignore [attr-defined]
                != self.geom_type
            ):
                return False
            if len(
                other.__geo_interface__.get(  # type: ignore [attr-defined]
                    "geometries",
                    [],
                ),
            ) != len(
                self,
            ):
                return False
        except AttributeError:
            return False
        return compare_geo_interface(
            first=self.__geo_interface__,
            second=other.__geo_interface__,  # type: ignore [attr-defined]
        )

    def __len__(self) -> int:
        """
        Length of the collection.

        Returns
        -------
            int: Number of geometries in the collection.

        """
        return len(self._geoms)

    def __repr__(self) -> str:
        """Return the representation."""
        return f"{self.geom_type}({tuple(self.geoms)})"

    @property
    def _wkt_coords(self) -> str:
        return ", ".join(geom.wkt for geom in self.geoms)

    @property
    def __geo_interface__(self) -> GeoCollectionInterface:  # type: ignore [override]
        """Return the geo interface of the collection."""
        return {
            "type": "GeometryCollection",
            "geometries": tuple(geom.__geo_interface__ for geom in self.geoms),
        }

    def _prepare_hull(self) -> Iterable[Point2D]:
        return chain.from_iterable(
            geom._prepare_hull() for geom in self.geoms  # noqa: SLF001
        )


__all__ = [
    "Geometry",
    "GeometryCollection",
    "LineString",
    "LinearRing",
    "MultiLineString",
    "MultiPoint",
    "MultiPolygon",
    "Point",
    "Polygon",
]<|MERGE_RESOLUTION|>--- conflicted
+++ resolved
@@ -383,11 +383,7 @@
         """
         Return if this geometry is empty.
 
-<<<<<<< HEAD
-        A Linestring is considered empty when it has fewer than 2 points.
-=======
         A Linestring is considered empty when it has no points.
->>>>>>> fb0599bb
         """
         return len(self._geoms) == 0
 
